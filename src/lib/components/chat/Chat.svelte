--- conflicted
+++ resolved
@@ -65,31 +65,9 @@
 	let showModelSelector = true;
 
 	let selectedModels = [''];
-<<<<<<< HEAD
-	let atSelectedModel = '';
+	let atSelectedModel: Model | undefined;
 
 	let useWebSearch = false;
-
-	let selectedModelfile = null;
-	$: selectedModelfile =
-		selectedModels.length === 1 &&
-		$modelfiles.filter((modelfile) => modelfile.tagName === selectedModels[0]).length > 0
-			? $modelfiles.filter((modelfile) => modelfile.tagName === selectedModels[0])[0]
-			: null;
-
-	let selectedModelfiles = {};
-	$: selectedModelfiles = selectedModels.reduce((a, tagName, i, arr) => {
-		const modelfile =
-			$modelfiles.filter((modelfile) => modelfile.tagName === tagName)?.at(0) ?? undefined;
-
-		return {
-			...a,
-			...(modelfile && { [tagName]: modelfile })
-		};
-	}, {});
-=======
-	let atSelectedModel: Model | undefined;
->>>>>>> e9c8341d
 
 	let chat = null;
 	let tags = [];
@@ -418,24 +396,14 @@
 					}
 					responseMessage.userContext = userContext;
 
-<<<<<<< HEAD
-						if (useWebSearch) {
-							await runWebSearchForPrompt(model.id, parentId, responseMessageId);
-						}
-
-						if (model?.external) {
-							await sendPromptOpenAI(model, prompt, responseMessageId, _chatId);
-						} else if (model) {
-							await sendPromptOllama(model, prompt, responseMessageId, _chatId);
-						}
-					} else {
-						toast.error($i18n.t(`Model {{modelId}} not found`, { modelId }));
-=======
+					if (useWebSearch) {
+						await runWebSearchForPrompt(model.id, parentId, responseMessageId);
+					}
+
 					if (model?.owned_by === 'openai') {
 						await sendPromptOpenAI(model, prompt, responseMessageId, _chatId);
 					} else if (model) {
 						await sendPromptOllama(model, prompt, responseMessageId, _chatId);
->>>>>>> e9c8341d
 					}
 				} else {
 					toast.error($i18n.t(`Model {{modelId}} not found`, { modelId }));
@@ -1044,10 +1012,8 @@
 			taskModelId,
 			previousMessages,
 			userPrompt,
-			taskModel?.external ?? false
-				? taskModel?.source?.toLowerCase() === 'litellm'
-					? `${LITELLM_API_BASE_URL}/v1`
-					: `${OPENAI_API_BASE_URL}`
+			taskModel?.owned_by === 'openai' ?? false
+				? `${OPENAI_API_BASE_URL}`
 				: `${OLLAMA_API_BASE_URL}/v1`
 		);
 	};
@@ -1148,13 +1114,9 @@
 		bind:files
 		bind:prompt
 		bind:autoScroll
-<<<<<<< HEAD
-		bind:selectedModel={atSelectedModel}
 		bind:useWebSearch
-=======
 		bind:atSelectedModel
 		{selectedModels}
->>>>>>> e9c8341d
 		{messages}
 		{submitPrompt}
 		{stopResponse}

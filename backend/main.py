--- conflicted
+++ resolved
@@ -59,11 +59,8 @@
     SRC_LOG_LEVELS,
     WEBHOOK_URL,
     ENABLE_ADMIN_EXPORT,
-<<<<<<< HEAD
     MODEL_CONFIG,
-=======
     AppConfig,
->>>>>>> ba61f87a
 )
 from constants import ERROR_MESSAGES
 
@@ -107,11 +104,6 @@
     if ENABLE_LITELLM:
         await shutdown_litellm_background()
 
-<<<<<<< HEAD
-app.state.MODEL_CONFIG = MODEL_CONFIG
-
-app.state.WEBHOOK_URL = WEBHOOK_URL
-=======
 
 app = FastAPI(
     docs_url="/docs" if ENV == "dev" else None, redoc_url=None, lifespan=lifespan
@@ -121,8 +113,9 @@
 app.state.config.ENABLE_MODEL_FILTER = ENABLE_MODEL_FILTER
 app.state.config.MODEL_FILTER_LIST = MODEL_FILTER_LIST
 
+app.state.MODEL_CONFIG = MODEL_CONFIG
+
 app.state.config.WEBHOOK_URL = WEBHOOK_URL
->>>>>>> ba61f87a
 
 origins = ["*"]
 
